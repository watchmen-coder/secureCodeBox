# Continuous Secure Delivery - Out of the Box

![secureCodeBox](docs/resources/logo.png "secureCodeBox")

> _secureCodeBox_ is a docker based, modularized toolchain for continuous security scans of your software project.

## Overview

<!-- toc -->
- [Purpose of this Project](#purpose-of-this-project)
- [Quickstart](#quickstart)
- [How Does it Work?](#how-does-it-work)
- [Architecture](#architecture)
- [Roadmap](#roadmap)

For additional documentation aspects please have a look at our:
- [Developer Guide](docs/developer-guide/README.md)
- [User Guide](docs/developer-guide/README.md)

<!-- tocstop -->

## Purpose of this Project

The typical way to ensure application security is to hire a security specialist (aka penetration tester) at some point in your project to check the application for security bugs and vulnerabilities. Usually, this happens very late in the project and has various drawbacks:

1. Nowadays, a lot of projects do continuous delivery, which means the developers deploy new versions multiple times each day. The penetration tester is only able to check a single snapshot, but some further commits could introduce new security issues. To ensure ongoing application security, the penetration tester should also repeatedly test the application. Unfortunately, such approach is rarely financially feasible.
2. In the typically time boxed analysis, the penetration tester may be engaged in finding trivial security issues (low-hanging fruits) and therefore will never reach the serious, non-obvious ones.

With the _secureCodeBox_ we provide a toolchain for continuous scanning of applications to find the low-hanging fruit issues early in the development process and free the resources of the penetration tester to concentrate on the major security issues.

The purpose of *secureCodeBox* **is not** to replace the penetration testers or make them obsolete. We strongly recommend to run extensive tests by experienced penetration testers on all your applications.

**Important note**: The _secureCodeBox_ is no simple one-button-click-solution! You must have a deep understanding of security and how to configure the scanners. Furthermore, an understanding of the scan results and how to interpret them is also necessary.

There is a german article about [Security DevOps – Angreifern (immer) einen Schritt voraus][secdevops-objspec] in the software engineering journal [OBJEKTSpektrum][objspec].

## Quickstart

### Prerequisites
 * Minimal Docker version 18.03.0 is required
 * Docker-Compose is required.

For a quick start checkout this repository and start the complete secureCodeBox stack with docker-compse:

```bash
git clone https://github.com/secureCodeBox/secureCodeBox
cd secureCodeBox
```

<<<<<<< HEAD
### Start with Docker-Compose
The docker-compose.yml file can be used to launch a secureCodeBox instance.
```bash
=======
### Docker-Compose
The docker-compose file can be used to launch a secureCodeBox instance. It starts the following components:

#### Engine
  * The engine itself
  * NMAP example process
  * ZAP example process
  * Nikto example process
  * ElasticSearch persistence connector
#### Scanner / Spider
  * [NMAP scanner](https://github.com/secureCodeBox/scanner-infrastructure-nmap)
  * [Zap scanner & spider](https://github.com/secureCodeBox/scanner-webapplication-zap)
  * [Nikto scanner](https://github.com/secureCodeBox/scanner-webserver-nikto)
#### Infrastructure
  * ElasticSearch
  * Kibana
  * MySQL

It also mounts the `./plugins` folder as a volume for your custom processes or storage providers. Just pass your custom-processes.jar to that directory. 
```
>>>>>>> da580bc8
docker-compose up
```
Running `docker-compose up` uses the default credentials specified in the [`.env`](https://github.com/secureCodeBox/starter/blob/master/.env) file. You can override these by changing the file or setting the environment variables on your system. Before running the SecureCodeBox in a more serious environment you should at least change the following variables:
 * `CAMUNDADB_ROOT_PW` MySQL root password
 * `CAMUNDADB_USER` MySQL username used by the Camunda Engine
 * `CAMUNDADB_PW` MySQL password also used by the Camunda Engine

### Run your first security scan
There are several ways to start a security scan with the secureCodeBox. As a first shot try the WebUI of the engine and start one manually.

[http://your-docker-host:8080/](http://localhost:8080)

1. Create a local user account
2. Open the "Tasklist"
3. Click on "start security scan" in the menu
4. Select one of the implemented scan process (e.g. NMAP)
5. Configure the Scanner and hit "complete"
6. Wait for the result and have fun

## How Does it Work?

The core of the _secureCodeBox_ is a process engine (based on the camunda platform), which allows the user to define the whole scan process. The following image shows an example of a scan process:

![An example scan process.](docs/resources/scan_process.png "An example scan process.")

The scan itself may be triggered via the WebUI, an REST-API call or via webhooks. The system allows continous integration software such as Jenkins, Travis CI, Bamboo etc. to trigger a scan automatically. The scan itself will be handed over to the scanners and the results will be aggregated for review in the control center or the CI environment. For a detailed description of the components and how they work together see the [architecture](#architecture) section.

## Architecture

The base architecture is a [Docker][docker] based [Microservices Architecture][microservices] as shown in the picture below.

![Overview of the architecture.](docs/resources/architecture_overview.png "Overview of the architecture.")

### Design Goal

The most important goal of the architecture is to build the whole toolchain highly modularized, extensible, and scalable. Therefore, we decided to provision the various parts in a microservice architecture style combined with [Docker][docker] as infrastructure. This design gives us the possibility to add new components very easily by adding a new container as independent microservice and integrating it with the core engine via a well defined REST interface.

### Components

#### Process Engine – the Core

The main component of the _secureCodeBox_ is the [Camunda][camunda] [BPMN][bpmn] engine, which allows the engineer to build the whole scan process as a [BPMN][bpmn] model. This component also provides the main web UI: The _secureCodeBox_ control center. In this UI you can see the available scan process definitions as [BPMN][bpmn] diagrams, start them (Tasklist), and manually review the results. Furthermore, the core provides a possibility to listen on webhooks and integrate the exposed process API, allowing us to trigger the scan processes by a continuous integration component, such as [Jenkins][jenkins], in our example, or any other which can deal with webhooks.

#### Scanners

The scanners are individual tools such as [nmap][nmap], [Nikto][nikto], [Arcachni][arcachni] and such. Every scanner tool runs in its own [Docker][docker] container. This has two main reasons:

1. You can easily add and integrate a new tool as a scanner, based on a language or technology of your choice, given that it can run inside [Docker][docker].
1. You can scale up the numbers of running scanners for massive parallel scanning

Each scanner needs a small adapter, usually written in Java, Ruby, Python, or JavaScript. The goal of the adapter is twofold. Firstly, it needs to translate the configuration data, defining what to do, from the engine format into a format usable by the particular scanning tool. Secondly, it will transform the results of the scan into a format usable by the data collection component.

Also the scanners are responsible for polling the engine to check wether something needs to be done by using the [external service task pattern][exteralServiceTask]. The reason for polling instead of pushing the scan orders from the engine to the scanners is an easier and more fail tolerant implementation, otherwise the engine has to determine wether each scanner instance is still running. Also, it must recognize if a scanner dies. Thanks to the current polling implementation a scanner might die and just start polling for work after a restart.

Currently, we have severals scanners available out of the box:

- [Nmap][nmap] for IP and port scans
- [Nikto][nikto] for web server scans
- [SSLyze][sslyze] for SSL/TLS scans
- [SQLMap][sqlmap] for SQL injection scans
- [Arachni][arachni] web vulnerability scans
- [WPScan][wpscan] black box [WordPress][wordpress] vulnerability scans

But our architecture lets you also add your own non-free or commercial tools, like
- [Burp Suite][burp] web vulnerability scanner.

#### Data Collection

The collection of the scanner results is done by an ELK stack ([Elasticsearch][elasticsearch], [Kibana][kibana], and [Logstash][logstash]).

#### Example Targets

For demonstration purposes, we added some example targets to scan:

- [Damn Vulnerable Web Application][dvwa]
- [BodgeIT Store][bodgeit]
- [Juice Shop][juiceshop]

[nginx]:                https://nginx.org/en/
[camunda]:              https://camunda.com/de/
[exteralServiceTask]:   https://docs.camunda.org/manual/latest/user-guide/process-engine/external-tasks/
[bpmn]:                 https://en.wikipedia.org/wiki/Business_Process_Model_and_Notation
[docker]:               https://www.docker.com/
[consul]:               https://www.consul.io/
[microservices]:        https://martinfowler.com/articles/microservices.html
[beta-testers]:         https://www.securecodebox.io/
[owasp]:                https://www.owasp.org/index.php/Main_Page
[objspec]:              https://www.sigs-datacom.de/fachzeitschriften/objektspektrum.html
[secdevops-objspec]:    http://www.sigs.de/public/ots/2017/OTS_DevOps_2017/Seedorff_Pfaender_OTS_%20DevOps_2017.pdf
[jenkins]:              https://jenkins.io/
[nmap]:                 https://nmap.org/
[nikto]:                https://cirt.net/Nikto2
[arcachni]:             http://www.arachni-scanner.com/
[sslyze]:               https://github.com/nabla-c0d3/sslyze
[sqlmap]:               http://sqlmap.org/
[burp]:                 https://portswigger.net/burp
[arachni]:              http://www.arachni-scanner.com/
[wpscan]:               https://wpscan.org/
[wordpress]:            https://wordpress.com/
[consul]:               https://www.consul.io/
[resty]:                https://openresty.org/en/
[keycloak]:             http://www.keycloak.org/
[openid]:               https://de.wikipedia.org/wiki/OpenID
[elasticsearch]:        https://www.elastic.co/products/elasticsearch
[kibana]:               https://www.elastic.co/de/products/kibana
[logstash]:             https://www.elastic.co/products/logstash
[dvwa]:                 http://www.dvwa.co.uk/
[bodgeit]:              https://github.com/psiinon/bodgeit
[juiceshop]:            https://www.owasp.org/index.php/OWASP_Juice_Shop_Project

## Roadmap

At the moment, the _secureCodeBox_ is in a stable *beta state*. We are working hard on polishing and documenting and integrating new security scanner. Also we wish to become an official [OWASP][owasp] project.

## License
Code of OpenSpeedMonitor is licensed under Apache License 2.0.

## Community
You are welcome, please join us on... 👋
- GitHub
- Slack
- Twitter

## Contributing
Contributions are welcome and extremely helpful 🙌<|MERGE_RESOLUTION|>--- conflicted
+++ resolved
@@ -47,32 +47,9 @@
 cd secureCodeBox
 ```
 
-<<<<<<< HEAD
 ### Start with Docker-Compose
 The docker-compose.yml file can be used to launch a secureCodeBox instance.
 ```bash
-=======
-### Docker-Compose
-The docker-compose file can be used to launch a secureCodeBox instance. It starts the following components:
-
-#### Engine
-  * The engine itself
-  * NMAP example process
-  * ZAP example process
-  * Nikto example process
-  * ElasticSearch persistence connector
-#### Scanner / Spider
-  * [NMAP scanner](https://github.com/secureCodeBox/scanner-infrastructure-nmap)
-  * [Zap scanner & spider](https://github.com/secureCodeBox/scanner-webapplication-zap)
-  * [Nikto scanner](https://github.com/secureCodeBox/scanner-webserver-nikto)
-#### Infrastructure
-  * ElasticSearch
-  * Kibana
-  * MySQL
-
-It also mounts the `./plugins` folder as a volume for your custom processes or storage providers. Just pass your custom-processes.jar to that directory. 
-```
->>>>>>> da580bc8
 docker-compose up
 ```
 Running `docker-compose up` uses the default credentials specified in the [`.env`](https://github.com/secureCodeBox/starter/blob/master/.env) file. You can override these by changing the file or setting the environment variables on your system. Before running the SecureCodeBox in a more serious environment you should at least change the following variables:
