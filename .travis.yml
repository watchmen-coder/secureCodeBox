language: node_js
node_js:
  - "12"
notifications:
  email:
    recipients:
      - jannik.hollenbach@iteratec.com
    on_success: never
    on_failure: always
services:
  - docker
env:
  - DEFAULT_TAG=latest
  - DEFAULT_TAG=unstable
script:
  - cp test/.env.test .env
<<<<<<< HEAD
  - docker-compose -f docker-compose.yml -f docker-compose.demo.yml up -d engine camundadb bodgeit juice-shop nginx scanner-infrastructure-nmap scanner-webapplication-arachni scanner-webapplication-zap scanner-infrastructure-amass scanner-infrastructure-sslyze scanner-webserver-nikto scanner-infrastructure-ssh scanner-cms-wpscan old-wordpress
=======
  - docker-compose -f docker-compose.yml -f docker-compose.demo.yml up -d engine camundadb bodgeit juice-shop nginx unsafe-https scanner-infrastructure-nmap scanner-webapplication-arachni scanner-webapplication-zap scanner-infrastructure-amass scanner-infrastructure-sslyze scanner-webserver-nikto scanner-infrastructure-ssh
>>>>>>> 8bbb68fa
  - cd test
  - npm ci
  - npm test -- --verbose --forceExit
after_failure:
  - docker ps -a
  - docker-compose logs engine
  - docker-compose logs scanner-webapplication-zap
  - docker-compose logs scanner-webapplication-arachni
  - docker-compose logs scanner-infrastructure-amass
  - docker-compose logs scanner-infrastructure-nmap
  - docker-compose logs scanner-infrastructure-sslyze
<<<<<<< HEAD
  - docker-compose logs scanner-webserver-nikto
  - docker-compose logs scanner-cms-wpscan
=======
  - docker-compose logs scanner-infrastructure-ssh
  - docker-compose logs scanner-webserver-nikto
>>>>>>> 8bbb68fa
<|MERGE_RESOLUTION|>--- conflicted
+++ resolved
@@ -1,6 +1,6 @@
 language: node_js
 node_js:
-  - "12"
+  - '12'
 notifications:
   email:
     recipients:
@@ -14,11 +14,7 @@
   - DEFAULT_TAG=unstable
 script:
   - cp test/.env.test .env
-<<<<<<< HEAD
-  - docker-compose -f docker-compose.yml -f docker-compose.demo.yml up -d engine camundadb bodgeit juice-shop nginx scanner-infrastructure-nmap scanner-webapplication-arachni scanner-webapplication-zap scanner-infrastructure-amass scanner-infrastructure-sslyze scanner-webserver-nikto scanner-infrastructure-ssh scanner-cms-wpscan old-wordpress
-=======
-  - docker-compose -f docker-compose.yml -f docker-compose.demo.yml up -d engine camundadb bodgeit juice-shop nginx unsafe-https scanner-infrastructure-nmap scanner-webapplication-arachni scanner-webapplication-zap scanner-infrastructure-amass scanner-infrastructure-sslyze scanner-webserver-nikto scanner-infrastructure-ssh
->>>>>>> 8bbb68fa
+  - docker-compose -f docker-compose.yml -f docker-compose.demo.yml up -d engine camundadb bodgeit juice-shop nginx unsafe-https old-wordpress scanner-infrastructure-nmap scanner-webapplication-arachni scanner-webapplication-zap scanner-infrastructure-amass scanner-infrastructure-sslyze scanner-webserver-nikto scanner-infrastructure-ssh scanner-cms-wpscan
   - cd test
   - npm ci
   - npm test -- --verbose --forceExit
@@ -30,10 +26,6 @@
   - docker-compose logs scanner-infrastructure-amass
   - docker-compose logs scanner-infrastructure-nmap
   - docker-compose logs scanner-infrastructure-sslyze
-<<<<<<< HEAD
-  - docker-compose logs scanner-webserver-nikto
-  - docker-compose logs scanner-cms-wpscan
-=======
   - docker-compose logs scanner-infrastructure-ssh
   - docker-compose logs scanner-webserver-nikto
->>>>>>> 8bbb68fa
+  - docker-compose logs scanner-cms-wpscan