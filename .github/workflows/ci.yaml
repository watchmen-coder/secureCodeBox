--- conflicted
+++ resolved
@@ -122,25 +122,22 @@
           tag_with_sha: true
           build_args: baseImageTag=ci-local
       - uses: docker/build-push-action@v1
-<<<<<<< HEAD
+        name: "Build & Push Gitleaks Parser Image"
+        with:
+          username: ${{ secrets.DOCKER_USERNAME }}
+          password: ${{ secrets.DOCKER_PASSWORD }}
+          repository: securecodebox/parser-gitleaks
+          path: ./scanners/gitleaks/parser/
+          tag_with_ref: true
+          tag_with_sha: true
+          build_args: baseImageTag=ci-local
+      - uses: docker/build-push-action@v1
         name: "Build & Push kubeaudit Parser Image"
         with:
           username: ${{ secrets.DOCKER_USERNAME }}
           password: ${{ secrets.DOCKER_PASSWORD }}
           repository: securecodebox/parser-kubeaudit
           path: ./scanners/kubeaudit/parser/
-          tag_with_ref: true
-          tag_with_sha: true
-          build_args: baseImageTag=ci-local
-      - uses: docker/build-push-action@v1
-=======
->>>>>>> 6727caaf
-        name: "Build & Push Gitleaks Parser Image"
-        with:
-          username: ${{ secrets.DOCKER_USERNAME }}
-          password: ${{ secrets.DOCKER_PASSWORD }}
-          repository: securecodebox/parser-gitleaks
-          path: ./scanners/gitleaks/parser/
           tag_with_ref: true
           tag_with_sha: true
           build_args: baseImageTag=ci-local
