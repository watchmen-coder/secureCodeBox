name: "CI"
on: push

env:
  # ---- Language Versions ----

  GO_VERSION: "1.15"
  PYTHON_VERSION: "3.9"

  # ---- Docker Namespace ----

  # DOCKER_USER and DOCKER_TOKEN are stored as GitHub secrets as well
  DOCKER_NAMESPACE: ${{ secrets.DOCKER_NAMESPACE }}

jobs:
  # ---- Unit-Test ----

  # ---- Unit-Test | Python ----

  unit-python:
    name: "Unit-Test | Python"
    runs-on: ubuntu-latest
    strategy:
      matrix:
        unit: ["git_repo_scanner"]
    steps:
      - name: Checkout
        uses: actions/checkout/@v2

      - name: "Setup Python"
        uses: actions/setup-python@v2
        with:
          python-version: ${{ env.PYTHON_VERSION }}

      - name: "Install dependencies"
        run: |
          python -m pip install --upgrade pip setuptools wheel
          pip install -r scanners/git-repo-scanner/scanner/requirements.txt

      - name: "Execute Tests"
        working-directory: scanners/git-repo-scanner/scanner/
        run: |
          pip install pytest
          pytest ${{ matrix.unit }}_test.py

  # ---- Unit-Test | JavaScript ----

  unit-javascript:
    name: "Unit-Test | JavaScript"
    runs-on: ubuntu-latest
    steps:
      - uses: actions/checkout@master
      - name: "list files and folders"
        run: ls
      - name: "Install npm dependencies in all parser sub projects"
        run: |
          for dir in scanners/*/parser/
          do
              cd $dir
              if [ -f package.json ] && [ -f package-lock.json ]; then
                  echo "Installing dependencies for $dir"
                  npm ci
              fi
              # cd back
              cd -
          done
      - name: "Install npm dependencies in all hook sub projects"
        run: |
          for dir in hooks/*/
          do
              cd $dir
              if [ -f package.json ] && [ -f package-lock.json ]; then
                  echo "Installing dependencies for $dir"
                  npm ci
              fi
              # cd back
              cd -
          done
      - name: "Install npm test dependencies"
        run: |
          npm ci
          cd scanners/
          npm ci
          cd -
          cd hooks/
          npm ci
      - name: "Compile Typescript"
        run: |
          cd hooks/declarative-subsequent-scans
          npm run build
      - name: "Run tests & publish code coverage"
        uses: paambaati/codeclimate-action@v2.6.0
        env:
          CC_TEST_REPORTER_ID: ${{ secrets.CC_TEST_REPORTER_ID }}
        with:
          coverageCommand: npm test -- --ci --colors --coverage

  # ---- Build Stage ----

  # ---- Build Stage | Operator & Lurcher ----

  operator:
    name: "Build | Operator"
    needs:
      - unit-python
      - unit-javascript
    runs-on: ubuntu-latest
    strategy:
      matrix:
        component: ["operator", "lurcher"]
    steps:
<<<<<<< HEAD
      - uses: actions/checkout@master
      - uses: actions/setup-go@v2
=======
      - name: Checkout
        uses: actions/checkout@v2

      - name: Go Setup
        uses: actions/setup-go@v2
>>>>>>> 3f22b172
        with:
          go-version: ${{ env.GO_VERSION }}

      - name: Lint Go Code
        run: |
          cd ${{ matrix.component }}/
          go fmt ./...
          go vet ./...

      - name: Docker Meta
        id: docker_meta
        uses: crazy-max/ghaction-docker-meta@v1
        with:
          images: ${{ env.DOCKER_NAMESPACE }}/${{ matrix.component }}
          tag-sha: true
          tag-semver: |
            {{ version }}

      - name: Set up Docker Buildx
        uses: docker/setup-buildx-action@v1

      - name: Login to DockerHub
        uses: docker/login-action@v1
        with:
          username: ${{ secrets.DOCKER_USERNAME }}
          password: ${{ secrets.DOCKER_TOKEN }}

      - name: Build and Push
        uses: docker/build-push-action@v2
        with:
          context: ./${{ matrix.component }}
          file: ./${{ matrix.component }}/Dockerfile
          platforms: linux/amd64
          push: true
          tags: ${{ steps.docker_meta.outputs.tags }}
          labels: ${{ steps.docker_meta.outputs.labels }}

  # ---- Build Stage | SDK Matrix ----

  sdk:
    name: "Build | SDKs"
    needs:
      - unit-python
      - unit-javascript
    runs-on: ubuntu-latest
    strategy:
      matrix:
        sdk:
          - parser-sdk
          - hook-sdk
    steps:
<<<<<<< HEAD
      - uses: actions/checkout@master
      - uses: actions/setup-go@v2
        with:
          go-version: "1.15"
      - name: "Lint Lurcher Go Code"
        run: |
          cd lurcher/
          go fmt ./...
          go vet ./...
      - uses: docker/build-push-action@v1
        name: "Build & Push Lurcher Image"
=======
      - name: Checkout
        uses: actions/checkout@v2

      - name: Docker Meta
        id: docker_meta
        uses: crazy-max/ghaction-docker-meta@v1
        with:
          images: ${{ env.DOCKER_NAMESPACE }}/${{ matrix.sdk }}-nodejs
          tag-sha: true
          tag-semver: |
            {{ version }}

      - name: Set up Docker Buildx
        uses: docker/setup-buildx-action@v1

      - name: Login to DockerHub
        uses: docker/login-action@v1
>>>>>>> 3f22b172
        with:
          username: ${{ secrets.DOCKER_USERNAME }}
          password: ${{ secrets.DOCKER_TOKEN }}

      - name: Build and Push
        uses: docker/build-push-action@v2
        with:
          context: ./${{ matrix.sdk }}/nodejs
          file: ./${{ matrix.sdk }}/nodejs/Dockerfile
          platforms: linux/amd64
          push: true
          tags: ${{ steps.docker_meta.outputs.tags }}
          labels: ${{ steps.docker_meta.outputs.labels }}

  # ---- Build Stage | Matrix Hooks ----

  hooks:
    name: "Build | Hooks"
    needs: sdk
    runs-on: ubuntu-latest
    strategy:
      matrix:
        hook:
          - declarative-subsequent-scans
          - finding-post-processing
          - generic-webhook
          - persistence-elastic
          - update-field
          - teams-webhook
    steps:
      - name: Checkout
        uses: actions/checkout@v2

      - name: Docker Meta
        id: docker_meta
        uses: crazy-max/ghaction-docker-meta@v1
        with:
          images: ${{ env.DOCKER_NAMESPACE }}/${{ matrix.hook }}
          tag-sha: true
          tag-semver: |
            {{ version }}

      - name: Set up Docker Buildx
        uses: docker/setup-buildx-action@v1

      - name: Login to DockerHub
        uses: docker/login-action@v1
        with:
          username: ${{ secrets.DOCKER_USERNAME }}
          password: ${{ secrets.DOCKER_TOKEN }}

      - name: Set baseImageTag to commit hash
        run: |
          echo "baseImageTag=sha-$(git rev-parse --short HEAD)" >> $GITHUB_ENV

      - name: Build and Push
        uses: docker/build-push-action@v2
        with:
          context: ./hooks/${{ matrix.hook }}
          file: ./hooks/${{ matrix.hook }}/Dockerfile
          build-args: |
            namespace=${{ env.DOCKER_NAMESPACE }}
            baseImageTag=${{ env.baseImageTag }}
          platforms: linux/amd64
          push: true
          tags: ${{ steps.docker_meta.outputs.tags }}
          labels: ${{ steps.docker_meta.outputs.labels }}

  # ---- Build Stage | Matrix Parsers ----

  parsers:
    name: "Build | Parsers"
    needs: sdk
    runs-on: ubuntu-latest
    strategy:
      matrix:
        parser:
          - amass
          - git-repo-scanner
          - gitleaks
          - kube-hunter
          - kubeaudit
          - ncrack
          - nikto
          - nmap
          - screenshooter
          - ssh-scan
          - sslyze
          - test-scan
          - trivy
          - wpscan
          - zap

    steps:
      - name: Checkout
        uses: actions/checkout@v2

      - name: Docker Meta
        id: docker_meta
        uses: crazy-max/ghaction-docker-meta@v1
        with:
          images: ${{ env.DOCKER_NAMESPACE }}/parser-${{ matrix.parser }}
          tag-sha: true
          tag-semver: |
            {{ version }}

      - name: Set up Docker Buildx
        uses: docker/setup-buildx-action@v1

      - name: Login to DockerHub
        uses: docker/login-action@v1
        with:
          username: ${{ secrets.DOCKER_USERNAME }}
          password: ${{ secrets.DOCKER_TOKEN }}

      - name: Set baseImageTag to commit hash
        run: |
          echo "baseImageTag=sha-$(git rev-parse --short HEAD)" >> $GITHUB_ENV

      - name: Build and Push
        uses: docker/build-push-action@v2
        with:
          context: ./scanners/${{ matrix.parser }}/parser
          file: ./scanners/${{ matrix.parser }}/parser/Dockerfile
          build-args: |
            namespace=${{ env.DOCKER_NAMESPACE }}
            baseImageTag=${{ env.baseImageTag }}
          platforms: linux/amd64
          push: true
          tags: ${{ steps.docker_meta.outputs.tags }}
          labels: ${{ steps.docker_meta.outputs.labels }}

  # ---- Build | Scanners ----

  # Note we only build images for scanner that don't provider official public container images

  # ---- Build | Scanners | Third Party Scanner ----

  # This Matrix should contain Third Party Scanners
  # The Tag for the Image should be the current version of the Scanner

  scanners-third-party:
    name: "Build | Third Party Scanner"
    needs:
      - unit-python
      - unit-javascript
    runs-on: ubuntu-latest
    strategy:
      matrix:
        scanner:
          - gitleaks
          - kube-hunter
          - kubeaudit
          - ncrack
          - nmap
    steps:
      - name: Checkout
        uses: actions/checkout@v2

      - name: Set ENV Var with Scanner Version
        uses: mikefarah/yq@v4.4.1
        # Notice: The current version of the scanner is provided via the Chart.yaml to ensure
        # there is only one place to edit the version of a scanner
        with:
          cmd: echo scannerVersion=$(yq e .appVersion scanners/${{ matrix.scanner }}/Chart.yaml) >> $GITHUB_ENV

      - name: Docker Meta
        id: docker_meta
        uses: crazy-max/ghaction-docker-meta@v1
        with:
          images: ${{ env.DOCKER_NAMESPACE }}/scanner-${{ matrix.scanner }}
          tag-sha: true
          tag-custom-only: true
          tag-custom: ${{ env.scannerVersion }}

      - name: Set up Docker Buildx
        uses: docker/setup-buildx-action@v1

      - name: Login to DockerHub
        uses: docker/login-action@v1
        with:
          username: ${{ secrets.DOCKER_USERNAME }}
          password: ${{ secrets.DOCKER_TOKEN }}

      - name: Build and Push
        uses: docker/build-push-action@v2
        with:
          context: ./scanners/${{ matrix.scanner }}/scanner
          file: ./scanners/${{ matrix.scanner }}/scanner/Dockerfile
          build-args: |
            scannerVersion=${{ env.scannerVersion }}
          platforms: linux/amd64
          push: true
          tags: ${{ steps.docker_meta.outputs.tags }}
          labels: ${{ steps.docker_meta.outputs.labels }}

  # ---- Build | Scanners | Custom Scanner ----

  # This Section contains Scanners that are developed by the secureCodeBox project
  # The tag for these images will be the Semver of the release

  scanners-custom:
    name: "Build | Custom Scanner"
    needs:
      - unit-python
      - unit-javascript
    runs-on: ubuntu-latest
    strategy:
      matrix:
        scanner:
        - git-repo-scanner
        - screenshooter
        - test-scan
    steps:
      - name: Checkout
        uses: actions/checkout@v2

      - name: Docker Meta
        id: docker_meta
        uses: crazy-max/ghaction-docker-meta@v1
        with:
          images: ${{ env.DOCKER_NAMESPACE }}/scanner-${{ matrix.scanner }}
          tag-sha: true
          tag-semver: |
            {{ version }}

      - name: Set up Docker Buildx
        uses: docker/setup-buildx-action@v1

      - name: Login to DockerHub
        uses: docker/login-action@v1
        with:
          username: ${{ secrets.DOCKER_USERNAME }}
          password: ${{ secrets.DOCKER_TOKEN }}

      - name: Set baseImageTag to commit hash
        run: |
          echo "baseImageTag=sha-$(git rev-parse --short HEAD)" >> $GITHUB_ENV

      - name: Build and Push
        uses: docker/build-push-action@v2
        with:
          context: ./scanners/${{ matrix.scanner }}/scanner
          file: ./scanners/${{ matrix.scanner }}/scanner/Dockerfile
          build-args: |
            baseImageTag=${{ env.baseImageTag }}
          platforms: linux/amd64
          push: true
          tags: ${{ steps.docker_meta.outputs.tags }}
          labels: ${{ steps.docker_meta.outputs.labels }}

  scanner-nikto:
    # This Scanner has to be build seperately because the official image is only on GitHub but not on DockerHub
    name: "Build | Scanner | Nikto"
    needs:
      - unit-python
      - unit-javascript
    runs-on: ubuntu-latest
    services:
      registry:
        image: registry:2
        ports:
          - 5000:5000
    steps:
      - name: Checkout secureCodeBox
        uses: actions/checkout/@v2
        with:
          path: scb

      - name: "Checkout Nikto"
        uses: actions/checkout/@v2
        with:
          repository: "sullo/nikto"
          path: nikto

      - name: Set up Docker Buildx
        uses: docker/setup-buildx-action@v1
        with:
          driver-opts: network=host

      - name: Build and Push Nikto to Local Registry
        uses: docker/build-push-action@v2
        with:
          context: ./nikto/
          file: ./nikto/Dockerfile
          push: true
          tags: localhost:5000/sullo/nikto:latest

      - name: Docker Meta
        id: docker_meta
        uses: crazy-max/ghaction-docker-meta@v1
        with:
          images: ${{ env.DOCKER_NAMESPACE }}/scanner-nikto
          tag-sha: true
          tag-custom: 2.1.6
          tag-semver: |
            {{ version }}

      - name: Set up Docker Buildx
        uses: docker/setup-buildx-action@v1
        with:
          driver-opts: network=host

      - name: Login to DockerHub
        uses: docker/login-action@v1
        with:
          username: ${{ secrets.DOCKER_USERNAME }}
          password: ${{ secrets.DOCKER_TOKEN }}

      - name: Set baseImageTag to commit hash
        run: |
          echo "baseImageTag=sha-$(git rev-parse --short HEAD)" >> $GITHUB_ENV

      - name: Build and Push
        uses: docker/build-push-action@v2
        with:
          context: ./scb/scanners/nikto/scanner
          file: ./scb/scanners/nikto/scanner/Dockerfile
          build-args: |
            baseImageTag=${{ env.baseImageTag }}
          platforms: linux/amd64
          push: true
          tags: ${{ steps.docker_meta.outputs.tags }}
          labels: ${{ steps.docker_meta.outputs.labels }}

  # ---- Integration Tests ----

  Integration-tests:
    name: Integration Tests | k8s ${{ matrix.k8sVersion }}
    needs:
      - operator
      - hooks
      - parsers
      - scanners-third-party
      - scanners-custom
      - scanner-nikto
    runs-on: ubuntu-latest
    strategy:
      matrix:
        k8sVersion:
        - 1.20.0
        - 1.19.4
        - 1.18.8
        - 1.17.11
    steps:
      - uses: actions/checkout@master
      - name: "Start kind cluster"
        run: |
          kind create cluster --image kindest/node:v${{ matrix.k8sVersion }} --wait 3m
      - name: "Inspect kind cluster"
        run: |
          kubectl config current-context
          kubectl get node

      # ---- Install Operator & Create Namespaces ----

      - name: "Install Operator"
        run: |
          # Namespace in which the scans for the tests will be executed
          kubectl create namespace integration-tests
          # Operator Namespace
          kubectl create namespace securecodebox-system
          # Install Operator using the images of the current commit
          helm -n securecodebox-system install securecodebox-operator ./operator/ --wait \
            --set="image.repository=docker.io/${{ env.DOCKER_NAMESPACE }}/operator" \
            --set="image.tag=sha-$(git rev-parse --short HEAD)" \
            --set="lurcher.image.repository=docker.io/${{ env.DOCKER_NAMESPACE }}/lurcher" \
            --set="lurcher.image.tag=sha-$(git rev-parse --short HEAD)" \

      # ---- Operator Health Check ----

      - name: "Inspect Operator"
        run: |
          echo "Deployment in namespace 'securecodebox-system'"
          kubectl -n securecodebox-system get deployments
          echo "Pods in namespace 'securecodebox-system'"
          kubectl -n securecodebox-system get pods
          echo "Operator Startup Logs"
          kubectl -n securecodebox-system logs deployment/securecodebox-controller-manager
      - name: "Create 'demo-apps' namespace"
        run: "kubectl create namespace demo-apps"

      # ---- Install Test Dependencies ----

      - name: "Install Test Dependencies"
        run: |
          cd tests/integration/
          npm ci

      # ---- General Testing ----

      # This steps should include Integration tests which are not related to a Specific Scanner

      # ---- General Testing | ReadAndWrite Hook ----

      - name: "Throws NoScanDefinition Error Integration Tests"
        run: |
          cd tests/integration/
          npx jest --ci --color generic/no-scan-definition-error.test.js
      - name: "Hooks (ReadAndWrite) Integration Tests"
        run: |
          helm -n integration-tests install update-category ./hooks/update-field/ \
            --set="image.repository=docker.io/${{ env.DOCKER_NAMESPACE }}/update-field" \
            --set="image.tag=sha-$(git rev-parse --short HEAD)" \
            --set="attribute.name=category" \
            --set="attribute.value=fancy-category"
          helm -n integration-tests install update-severity ./hooks/update-field/ \
            --set="image.repository=docker.io/${{ env.DOCKER_NAMESPACE }}/update-field" \
            --set="image.tag=sha-$(git rev-parse --short HEAD)" \
            --set="attribute.name=severity" \
            --set="attribute.value=high"
          helm -n integration-tests install test-scan ./scanners/test-scan/ \
            --set="image.repository=docker.io/${{ env.DOCKER_NAMESPACE }}/scanner-test-scan" \
            --set="parserImage.repository=docker.io/${{ env.DOCKER_NAMESPACE }}/parser-test-scan" \
            --set="parserImage.tag=sha-$(git rev-parse --short HEAD)" \
            --set="image.tag=sha-$(git rev-parse --short HEAD)"
          cd tests/integration/
          npx jest --ci --color generic/read-write-hook.test.js
          helm -n integration-tests uninstall test-scan update-category update-severity

      # ---- Gerneral Testing | ReadOnly Hook ----

      - name: "Hooks (ReadOnly) Integration Tests"
        run: |
          helm -n integration-tests install test-scan ./scanners/test-scan/ \
            --set="image.repository=docker.io/${{ env.DOCKER_NAMESPACE }}/scanner-test-scan" \
            --set="parserImage.repository=docker.io/${{ env.DOCKER_NAMESPACE }}/parser-test-scan" \
            --set="parserImage.tag=sha-$(git rev-parse --short HEAD)" \
            --set="image.tag=sha-$(git rev-parse --short HEAD)"
          helm -n integration-tests install http-webhook ./demo-apps/http-webhook
          helm -n integration-tests install ro-hook ./hooks/generic-webhook/ \
            --set="image.repository=docker.io/${{ env.DOCKER_NAMESPACE }}/generic-webhook" \
            --set="webhookUrl=http://http-webhook/hallo-welt" \
            --set="image.tag=sha-$(git rev-parse --short HEAD)"
          cd tests/integration/
          npx jest --ci --color generic/read-only-hook.test.js
          helm -n integration-tests uninstall test-scan http-webhook ro-hook

      # ---- Install Demo Apps for Specific Tests ----

      - name: "Install Demo Apps"
        run: |
          # Install dummy-ssh app
          helm -n demo-apps install dummy-ssh ./demo-apps/dummy-ssh/ --wait
          # Install unsafe-https app
          helm -n demo-apps install unsafe-https ./demo-apps/unsafe-https/ --wait
          # Install bodgeit app
          helm -n demo-apps install bodgeit ./demo-apps/bodgeit/ --wait
          # Install plain nginx server
          kubectl create deployment --image nginx:alpine nginx --namespace demo-apps
          kubectl expose deployment nginx --port 80 --namespace demo-apps

      # ---- Kubehunter Integration Tests ----

      - name: "kube-hunter Integration Tests"
        run: |
          helm -n integration-tests install kube-hunter ./scanners/kube-hunter/ \
            --set="image.repository=docker.io/${{ env.DOCKER_NAMESPACE }}/scanner-kube-hunter" \
            --set="image.tag=sha-$(git rev-parse --short HEAD)" \
            --set="parserImage.repository=docker.io/${{ env.DOCKER_NAMESPACE }}/parser-kube-hunter" \
            --set="parserImage.tag=sha-$(git rev-parse --short HEAD)"
          cd tests/integration/
          npx jest --ci --color scanner/kube-hunter.test.js

      # ---- Kubeaudit Integration Tests ----

      - name: "kubeaudit Integration Tests"
        run: |
          kubectl create namespace kubeaudit-tests
          helm -n kubeaudit-tests install juice-shop ./demo-apps/juice-shop/ --wait
          helm -n integration-tests install kubeaudit ./scanners/kubeaudit/ \
            --set="image.repository=docker.io/${{ env.DOCKER_NAMESPACE }}/scanner-kubeaudit" \
            --set="image.tag=sha-$(git rev-parse --short HEAD)" \
            --set="parserImage.repository=docker.io/${{ env.DOCKER_NAMESPACE }}/parser-kubeaudit" \
            --set="parserImage.tag=sha-$(git rev-parse --short HEAD)" \
            --set="kubeauditScope=cluster"
          cd tests/integration/
          npx jest --ci --color scanner/kubeaudit.test.js
          kubectl delete namespace kubeaudit-tests

      # ---- Ncrack Integration Tests ----

      - name: "ncrack Integration Tests"
        run: |
          helm -n integration-tests install ncrack ./scanners/ncrack/ \
            --set="image.repository=docker.io/${{ env.DOCKER_NAMESPACE }}/scanner-ncrack" \
            --set="image.tag=sha-$(git rev-parse --short HEAD)" \
            --set="parserImage.repository=docker.io/${{ env.DOCKER_NAMESPACE }}/parser-ncrack" \
            --set="parserImage.tag=sha-$(git rev-parse --short HEAD)"
          cd tests/integration/
          npx jest --ci --color scanner/ncrack.test.js

      # ---- Nikto Integration Tests ----

      - name: "nikto Integration Tests"
        run: |
          helm -n integration-tests install nikto ./scanners/nikto/ \
            --set="image.repository=docker.io/${{ env.DOCKER_NAMESPACE }}/scanner-nikto" \
            --set="image.tag=sha-$(git rev-parse --short HEAD)" \
            --set="parserImage.repository=docker.io/${{ env.DOCKER_NAMESPACE }}/parser-nikto" \
            --set="parserImage.tag=sha-$(git rev-parse --short HEAD)"
          cd tests/integration/
          npx jest --ci --color scanner/nikto.test.js

      # ---- Nmap Integration Tests ----

      - name: "nmap Integration Tests"
        run: |
          helm -n integration-tests install nmap ./scanners/nmap/ \
            --set="image.repository=docker.io/${{ env.DOCKER_NAMESPACE }}/scanner-nmap" \
            --set="image.tag=sha-$(git rev-parse --short HEAD)" \
            --set="parserImage.repository=docker.io/${{ env.DOCKER_NAMESPACE }}/parser-nmap" \
            --set="parserImage.tag=sha-$(git rev-parse --short HEAD)"
          cd tests/integration/
          npx jest --ci --color scanner/nmap.test.js

      # ---- SSH_SCAN Integration Tests ----

      - name: "ssh-scan Integration Tests"
        run: |
          helm -n integration-tests install ssh-scan ./scanners/ssh-scan/ --set="parserImage.tag=sha-$(git rev-parse --short HEAD)" \
            --set="parserImage.repository=docker.io/${{ env.DOCKER_NAMESPACE }}/parser-ssh-scan"
          cd tests/integration/
          npx jest --ci --color scanner/ssh-scan.test.js

      # ---- SSLyze Integration Tests ----

      - name: "sslyze Integration Tests"
        run: |
          helm -n integration-tests install sslyze ./scanners/sslyze/ --set="parserImage.tag=sha-$(git rev-parse --short HEAD)" \
            --set="parserImage.repository=docker.io/${{ env.DOCKER_NAMESPACE }}/parser-sslyze"
          cd tests/integration/
          npx jest --ci --color scanner/sslyze.test.js

      # ---- Zap Integration Tests ----

      - name: "zap Integration Tests"
        run: |
          helm -n integration-tests install zap ./scanners/zap/ --set="parserImage.tag=sha-$(git rev-parse --short HEAD)" \
            --set="parserImage.repository=docker.io/${{ env.DOCKER_NAMESPACE }}/parser-zap"
          cd tests/integration/
          npx jest --ci --color scanner/zap.test.js

      # ---- Cascading Scans ncrack Integration Test ----

      - name: "cascading Scans ncrack Integration Tests"
        run: |
          # We'll run these in a separate namespace so that only the cascadingRules we want to test will be used
          kubectl create namespace cascading-tests
          # Install declarative-subsequent-scans hook
          helm upgrade --install dssh ./hooks/declarative-subsequent-scans/ -n cascading-tests \
            --set="image.repository=docker.io/${{ env.DOCKER_NAMESPACE }}/declarative-subsequent-scans" \
            --set="image.tag=sha-$(git rev-parse --short HEAD)"
          # Install nmap
          helm -n cascading-tests install nmap ./scanners/nmap/ \
            --set="image.repository=docker.io/${{ env.DOCKER_NAMESPACE }}/scanner-nmap" \
            --set="image.tag=sha-$(git rev-parse --short HEAD)" \
            --set="parserImage.repository=docker.io/${{ env.DOCKER_NAMESPACE }}/parser-nmap" \
            --set="parserImage.tag=sha-$(git rev-parse --short HEAD)"
          # Install ncrack
          printf "root\nadmin\n" > users.txt
          printf "THEPASSWORDYOUCREATED\n123456\npassword\n" > passwords.txt
          kubectl create secret generic --from-file users.txt --from-file passwords.txt ncrack-lists -n cascading-tests
          cat <<EOF | helm -n cascading-tests install ncrack ./scanners/ncrack \
            --set="image.repository=docker.io/${{ env.DOCKER_NAMESPACE }}/scanner-ncrack" \
            --set="image.tag=sha-$(git rev-parse --short HEAD)" \
            --set="parserImage.repository=docker.io/${{ env.DOCKER_NAMESPACE }}/parser-ncrack" \
            --set="parserImage.tag=sha-$(git rev-parse --short HEAD)" \
            --values -
          scannerJob:
            extraVolumes:
              - name: ncrack-lists
                secret:
                  secretName: ncrack-lists
            extraVolumeMounts:
              - name: ncrack-lists
                mountPath: "/ncrack/"
          EOF
          # Actually run the tests
          cd tests/integration/
          npx jest --ci --color scanner/cascade-nmap-ncrack.test.js
          # Clean up:
          kubectl -n cascading-tests delete scans --all
          kubectl delete namespace cascading-tests

      # ---- Cascading Scans SSLyze Integration Tests ----

      - name: "cascading Scans sslyze Integration Tests"
        run: |
          # We'll run these in a separate namespace so that only the cascadingRules we want to test will be used
          kubectl create namespace cascading-tests
          # Install declarative-subsequent-scans hook
          helm upgrade --install dssh ./hooks/declarative-subsequent-scans/ -n cascading-tests --wait \
            --set="image.repository=docker.io/${{ env.DOCKER_NAMESPACE }}/declarative-subsequent-scans" \
            --set="image.tag=sha-$(git rev-parse --short HEAD)"
          # Install unsafe-https
          helm upgrade --install unsafe-https ./demo-apps/unsafe-https/ -n cascading-tests --wait
          # Install nmap
          helm -n cascading-tests install nmap ./scanners/nmap/ --wait \
            --set="image.repository=docker.io/${{ env.DOCKER_NAMESPACE }}/scanner-nmap" \
            --set="image.tag=sha-$(git rev-parse --short HEAD)" \
            --set="parserImage.repository=docker.io/${{ env.DOCKER_NAMESPACE }}/parser-nmap" \
            --set="parserImage.tag=sha-$(git rev-parse --short HEAD)"
          # Install sslyze
          helm -n cascading-tests install sslyze ./scanners/sslyze/ --wait \
            --set="parserImage.repository=docker.io/${{ env.DOCKER_NAMESPACE }}/parser-sslyze" \
            --set="parserImage.tag=sha-$(git rev-parse --short HEAD)"
          # Actually run the tests
          cd tests/integration/
          npx jest --ci --color scanner/cascade-nmap-sslyze.test.js
          # Clean up:
          kubectl -n cascading-tests delete scans --all
          kubectl delete namespace cascading-tests

      # ---- Debuging Cluster on Failure ----

      - name: Inspect Post Failure
        if: failure()
        run: |
          kubectl -n integration-tests get scan -o wide --all-namespaces
          kubectl -n integration-tests get jobs -o wide --all-namespaces
          kubectl -n integration-tests get pods -o wide --all-namespaces
      - name: "Inspect Operator"
        if: failure()
        run: |
          echo "Deployment in namespace 'securecodebox-system'"
          kubectl -n securecodebox-system get deployments
          echo "Deployment in namespace 'securecodebox-system'"
          kubectl -n securecodebox-system get pods
          echo "Operator Startup Logs"
          kubectl -n securecodebox-system logs deployment/securecodebox-controller-manager

      # ---- Clean UP ----

      - name: "Delete kind cluster"
        run: |
          kind delete cluster<|MERGE_RESOLUTION|>--- conflicted
+++ resolved
@@ -109,16 +109,11 @@
       matrix:
         component: ["operator", "lurcher"]
     steps:
-<<<<<<< HEAD
-      - uses: actions/checkout@master
-      - uses: actions/setup-go@v2
-=======
       - name: Checkout
         uses: actions/checkout@v2
 
       - name: Go Setup
         uses: actions/setup-go@v2
->>>>>>> 3f22b172
         with:
           go-version: ${{ env.GO_VERSION }}
 
@@ -170,19 +165,6 @@
           - parser-sdk
           - hook-sdk
     steps:
-<<<<<<< HEAD
-      - uses: actions/checkout@master
-      - uses: actions/setup-go@v2
-        with:
-          go-version: "1.15"
-      - name: "Lint Lurcher Go Code"
-        run: |
-          cd lurcher/
-          go fmt ./...
-          go vet ./...
-      - uses: docker/build-push-action@v1
-        name: "Build & Push Lurcher Image"
-=======
       - name: Checkout
         uses: actions/checkout@v2
 
@@ -200,7 +182,6 @@
 
       - name: Login to DockerHub
         uses: docker/login-action@v1
->>>>>>> 3f22b172
         with:
           username: ${{ secrets.DOCKER_USERNAME }}
           password: ${{ secrets.DOCKER_TOKEN }}
