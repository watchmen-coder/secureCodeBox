--- conflicted
+++ resolved
@@ -25,7 +25,36 @@
 
 ```json
 [
-<<<<<<< HEAD
+  {
+    "context": "BodgeIt",
+    "name": "arachni",
+    "target": {
+      "name": "BodgeIt-local",
+      "location": "http://bodgeit:8080/bodgeit/"
+    }
+  }
+]
+```
+
+This scan should finish in about a minute and should return a couple of findings.
+
+## Full Scan
+
+The following example contains a fully configured Arachni Scan for the BodgeIt Store. This can be improved by
+configuring login credentials and/or providing a login script.
+
+### Start the scan via HTTP API
+
+`PUT http://localhost:8080/box/securityTests`
+
+### Start the scan via CLI
+
+`run_scanner.sh --payload payloadFile.json arachni`
+
+### Full Payload
+
+```json
+[
   {
     "context": "BodgeIt",
     "name": "arachni",
@@ -41,55 +70,14 @@
           ".*util\\.js",
           ".*style\\.css"
         ],
-        "ARACHNI_SCAN_METHODS": "*"
+        "ARACHNI_SCAN_METHODS": "*",
+        "ARACHNI_REQUESTS_PER_SECOND": 20,
+        "ARACHNI_POOL_SIZE": 6,
+        "ARACHNI_REQUEST_CONCURRENCY": 20
       }
-=======
-    {
-            "location": "http://bodgeit:8080/bodgeit/",
-            "name": "Arachni BodgeIt Scan"
->>>>>>> 1be860c3
     }
   }
 ]
 ```
-This scan should finish in about a minute and should return a couple of findings.
 
-## Full Scan
-
-The following example contains a fully configured Arachni Scan for the BodgeIt Store. This can be improved by 
-configuring login credentials and/or providing a login script.
-
-### Start the scan via HTTP API
-
-`PUT http://localhost:8080/box/processes/arachni_webapplicationscan`
-
-### Start the scan via CLI
-
-`run_scanner.sh --payload payloadFile.json arachni`
-
-### Full Payload
-```json
-[
-    {
-            "location": "http://bodgeit:8080/bodgeit/",
-            "name": "Arachni BodgeIt Scan",
-            "attributes": {
-                "ARACHNI_DOM_DEPTH_LIMIT": 15,
-                "ARACHNI_DIR_DEPTH_LIMIT": 5,
-                "ARACHNI_PAGE_LIMIT": 50,
-                "ARACHNI_EXCLUDE_PATTERNS": [ 
-                    ".*\\.png",
-                    ".*util\\.js",
-                    ".*style\\.css"
-                ],
-                "ARACHNI_SCAN_METHODS": "*",
-                "ARACHNI_REQUESTS_PER_SECOND": 20,
-                "ARACHNI_POOL_SIZE": 6,
-                "ARACHNI_REQUEST_CONCURRENCY": 20
-            }
-    }
-]
-```
-This scan should finish in about a minute and should return a couple of findings.
-
-
+This scan should finish in about a minute and should return a couple of findings.