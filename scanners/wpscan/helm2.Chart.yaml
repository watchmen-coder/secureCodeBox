--- conflicted
+++ resolved
@@ -4,13 +4,8 @@
 
 type: application
 # version - gets automatically set to the secureCodeBox release version when the helm charts gets published
-<<<<<<< HEAD
-version: v2.6.0-alpha1
+version: v2.7.0-alpha1
 appVersion: 3.8.17
-=======
-version: v2.7.0-alpha1
-appVersion: v3.8.15
->>>>>>> 464855a7
 kubeVersion: ">=v1.11.0-0"
 
 keywords:
