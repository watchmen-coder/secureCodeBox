--- conflicted
+++ resolved
@@ -4,11 +4,7 @@
   tag: latest
 
 scannerJob:
-<<<<<<< HEAD
   ttlSecondsAfterFinished: null
   resources: {}
-=======
-  resources: {}
   extraVolumes: []
-  extraVolumeMounts: []
->>>>>>> 04e4d277
+  extraVolumeMounts: []