--- conflicted
+++ resolved
@@ -4,10 +4,6 @@
   tag: null
 
 scannerJob:
-<<<<<<< HEAD
-  resources: {}
-=======
   resources: {}
   extraVolumes: []
-  extraVolumeMounts: []
->>>>>>> 04e4d277
+  extraVolumeMounts: []