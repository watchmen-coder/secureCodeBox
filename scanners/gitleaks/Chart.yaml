apiVersion: v1
name: gitleaks
description: A Helm chart for the gitleaks repository scanner that integrates with the secureCodeBox.

type: application
# version - gets automatically set to the secureCodeBox release version when the helm charts gets published
<<<<<<< HEAD
version: v2.5.0-alpha1
appVersion: v7.3.0
=======
version: v2.6.0-alpha1
appVersion: v6.1.2
>>>>>>> 8d9882f9
kubeVersion: ">=v1.11.0-0"

keywords:
  - security
  - gitleaks
  - scanner
  - secureCodeBox
home: https://docs.securecodebox.io/docs/scanners/gitleaks
icon: https://docs.securecodebox.io/img/integrationIcons/Gitleaks.svg
sources:
  - https://github.com/secureCodeBox/secureCodeBox
maintainers:
  - name: iteratec GmbH
    email: secureCodeBox@iteratec.com
<|MERGE_RESOLUTION|>--- conflicted
+++ resolved
@@ -4,13 +4,8 @@
 
 type: application
 # version - gets automatically set to the secureCodeBox release version when the helm charts gets published
-<<<<<<< HEAD
-version: v2.5.0-alpha1
-appVersion: v7.3.0
-=======
 version: v2.6.0-alpha1
 appVersion: v6.1.2
->>>>>>> 8d9882f9
 kubeVersion: ">=v1.11.0-0"
 
 keywords:
