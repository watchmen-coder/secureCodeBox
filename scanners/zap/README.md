--- conflicted
+++ resolved
@@ -25,11 +25,7 @@
 
 ## Scanner Configuration
 
-<<<<<<< HEAD
-The following security scan configuration example are based on the ZAP Docker Scan Scripts. By default the secureCodeBox ZAP Helm Chart installs all three ZAP scripts: `zap-baseline-scan`, `zap-full-scan` & `zap-api-scan`. Listed below are the arguments supported by the `zap-baseline` script, which are mostly interchangable with the other ZAP scripts. For a more complete reference check out the [ZAP Documentation](https://www.zaproxy.org/docs/docker/) and the secureCodeBox based ZAP examples listed below.
-=======
 The following security scan configuration example are based on the ZAP Docker Scan Scripts. By default, the secureCodeBox ZAP Helm Chart installs all three ZAP scripts: `zap-baseline`, `zap-full-scan` & `zap-api-scan`. Listed below are the arguments supported by the `zap-baseline` script, which are mostly interchangeable with the other ZAP scripts. For a more complete reference check out the [ZAP Documentation](https://www.zaproxy.org/docs/docker/) and the secureCodeBox based ZAP examples listed below.
->>>>>>> f7af2ead
 
 The command line interface can be used to easily run server scans: `-t www.example.com`
 
