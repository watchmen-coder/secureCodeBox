<<<<<<< HEAD
import { isMatch, isMatchWith, isString, mapValues } from "lodash";
=======
// SPDX-FileCopyrightText: 2020 iteratec GmbH
//
// SPDX-License-Identifier: Apache-2.0

import { isMatch, isMatchWith, isString } from "lodash";
>>>>>>> 01f843c8
import { isMatch as wildcardIsMatch } from "matcher";
import * as Mustache from "mustache";

import {
  startSubsequentSecureCodeBoxScan,
  getCascadingRulesForScan,
  getSubsequentScanDefinition,
  // types
  Scan,
  Finding,
  CascadingRule,
  ExtendedScanSpec
} from "./scan-helpers";

interface HandleArgs {
  scan: Scan;
  getFindings: () => Array<Finding>;
}

export async function handle({ scan, getFindings }: HandleArgs) {
  const findings = await getFindings();
  const cascadingRules = await getCascadingRules(scan);

  const cascadingScans = getCascadingScans(scan, findings, cascadingRules);

  for (const { name, scanType, parameters, generatedBy, env, scanLabels, scanAnnotations } of cascadingScans) {
    const cascadingScanDefinition = getSubsequentScanDefinition({
      name,
      parentScan: scan,
      generatedBy,
      scanType,
      parameters,
      env,
      scanLabels,
      scanAnnotations
    });
    await startSubsequentSecureCodeBoxScan(cascadingScanDefinition);
  }
}

async function getCascadingRules(scan: Scan): Promise<Array<CascadingRule>> {
  // Explicit Cast to the proper Type
  return <Array<CascadingRule>>await getCascadingRulesForScan(scan);
}

/**
 * Goes thought the Findings and the CascadingRules
 * and returns a List of Scans which should be started based on both.
 */
export function getCascadingScans(
  parentScan: Scan,
  findings: Array<Finding>,
  cascadingRules: Array<CascadingRule>
): Array<ExtendedScanSpec> {
  const cascadingScans: Array<ExtendedScanSpec> = [];

  const cascadingRuleChain = new Set<string>();

  // Get the current Scan Chain (meaning which CascadingRules were used to start this scan and its parents) and convert it to a set, which makes it easier to query.
  if (
    parentScan.metadata.annotations &&
    parentScan.metadata.annotations["cascading.securecodebox.io/chain"]
  ) {
    const chainElements = parentScan.metadata.annotations[
      "cascading.securecodebox.io/chain"
    ].split(",");

    for (const element of chainElements) {
      cascadingRuleChain.add(element);
    }
  }

  for (const cascadingRule of cascadingRules) {
    // Check if the Same CascadingRule was already applied in the Cascading Chain
    // If it has already been used skip this rule as it could potentially lead to loops
    if (cascadingRuleChain.has(cascadingRule.metadata.name)) {
      console.log(
        `Skipping Rule "${cascadingRule.metadata.name}" as it was already applied in this chain.`
      );
      continue;
    }

    for (const finding of findings) {
      // Check if one (ore more) of the CascadingRule matchers apply to the finding
      const matches = cascadingRule.spec.matches.anyOf.some(matchesRule =>
        isMatch(finding, matchesRule) || isMatchWith(finding, matchesRule, wildcardMatcher)
      );

      if (matches) {
        cascadingScans.push(getCascadingScan(parentScan, finding, cascadingRule))
      }
    }
  }

  return cascadingScans;
}

function getCascadingScan(
  parentScan: Scan,
  finding: Finding,
  cascadingRule: CascadingRule
) {
  const { scanType, parameters, env } = cascadingRule.spec.scanSpec;

  const templateArgs = {
    ...finding,
    ...parentScan,
    // Attribute "$" hold special non finding helper attributes
    $: {
      hostOrIP:
        finding.attributes["hostname"] || finding.attributes["ip_address"]
    }
  };

  return {
    name: generateCascadingScanName(parentScan, cascadingRule),
    scanType: Mustache.render(scanType, templateArgs),
    parameters: parameters.map(parameter =>
      Mustache.render(parameter, templateArgs)
    ),
    cascades: null,
    generatedBy: cascadingRule.metadata.name,
    env,
    scanLabels: cascadingRule.spec.scanLabels === undefined ? {} :
      mapValues(cascadingRule.spec.scanLabels, value => Mustache.render(value, templateArgs)),
    scanAnnotations: cascadingRule.spec.scanAnnotations === undefined ? {} :
      mapValues(cascadingRule.spec.scanAnnotations, value => Mustache.render(value, templateArgs)),
  };
}

function generateCascadingScanName(
  parentScan: Scan,
  cascadingRule: CascadingRule
): string {
  let namePrefix = parentScan.metadata.name;

  // 🧙‍ If the Parent Scan start with its scanType we'll replace it with the ScanType of the CascadingScan
  // Otherwise scans like nmap-network would have cascading scans like nmap-network-nikto-http-12345 which would be confusing as it is not clear from the name anymore which scanType is actually used.
  if (namePrefix.startsWith(parentScan.spec.scanType)) {
    namePrefix = namePrefix.replace(
      parentScan.spec.scanType,
      cascadingRule.spec.scanSpec.scanType
    );
  }
  return `${namePrefix}-${cascadingRule.metadata.name}`;
}

function wildcardMatcher(
  findingValue: any,
  matchesRuleValue: any
) : boolean {
  if(isString(findingValue) && isString(matchesRuleValue)){
    try{
      return wildcardIsMatch(findingValue.toString(), matchesRuleValue.toString(), {caseSensitive: true});
      // return new RegExp('^' + new String(matchesRuleValue).replace(/\*/g, '.*') + '$').test(findingValue);
    } catch(error) {
      return false;
    }
  }
}<|MERGE_RESOLUTION|>--- conflicted
+++ resolved
@@ -1,12 +1,8 @@
-<<<<<<< HEAD
-import { isMatch, isMatchWith, isString, mapValues } from "lodash";
-=======
 // SPDX-FileCopyrightText: 2020 iteratec GmbH
 //
 // SPDX-License-Identifier: Apache-2.0
 
-import { isMatch, isMatchWith, isString } from "lodash";
->>>>>>> 01f843c8
+import { isMatch, isMatchWith, isString, mapValues } from "lodash";
 import { isMatch as wildcardIsMatch } from "matcher";
 import * as Mustache from "mustache";
 
