--- conflicted
+++ resolved
@@ -17,13 +17,9 @@
   nmapZapBaseline: false
 
 image:
-<<<<<<< HEAD
+  # image.tag - defaults to the charts version
+  # image.repository -- Hook image repository
   repository: docker.io/securecodebox/hook-imperative-subsequent-scans
-  # image.tag - defaults to the charts version
-=======
-  # image.repository -- Hook image repository
-  repository: docker.io/scbexperimental/hook-imperative-subsequent-scans
   # parserImage.tag -- Parser image tag
   # @default -- defaults to the charts version
->>>>>>> a68b475c
   tag: null