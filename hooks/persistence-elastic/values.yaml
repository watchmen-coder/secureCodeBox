--- conflicted
+++ resolved
@@ -3,15 +3,11 @@
 # Declare variables to be passed into your templates.
 
 image:
-<<<<<<< HEAD
+  # image.tag - defaults to the charts version
+  # image.repository -- Hook image repository
   repository: docker.io/securecodebox/persistence-elastic
-  # image.tag - defaults to the charts version
-=======
-  # image.repository -- Hook image repository
-  repository: docker.io/scbexperimental/persistence-elastic
   # parserImage.tag -- Parser image tag
   # @default -- defaults to the charts version
->>>>>>> a68b475c
   tag: null
 
 # indexPrefix -- Define a specific index prefix used for all elasticsearch indices.
