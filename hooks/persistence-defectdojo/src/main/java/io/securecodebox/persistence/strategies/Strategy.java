/*
 *  secureCodeBox (SCB)
 *  Copyright 2015-2021 iteratec GmbH
 *  https://www.iteratec.com
 *
 *  Licensed under the Apache License, Version 2.0 (the "License");
 *  you may not use this file except in compliance with the License.
 *  You may obtain a copy of the License at
 *
 *  	http://www.apache.org/licenses/LICENSE-2.0
 *
 *  Unless required by applicable law or agreed to in writing, software
 *  distributed under the License is distributed on an "AS IS" BASIS,
 *  WITHOUT WARRANTIES OR CONDITIONS OF ANY KIND, either express or implied.
 *  See the License for the specific language governing permissions and
 *  limitations under the License.
 */
package io.securecodebox.persistence.strategies;

import io.securecodebox.persistence.defectdojo.config.DefectDojoConfig;
import io.securecodebox.persistence.defectdojo.models.Finding;
import io.securecodebox.persistence.models.Scan;
<<<<<<< HEAD

import java.util.List;

=======
/**
 *  Defines a general strategy pattern interface used to implement different strategies for importing results into OWASP DefectDojo.
 */
>>>>>>> 0257ddaa
public interface Strategy {
  void init(DefectDojoConfig defectDojoConfig);

  List<Finding> run(Scan scan, String rawResults) throws Exception;
}<|MERGE_RESOLUTION|>--- conflicted
+++ resolved
@@ -20,15 +20,12 @@
 import io.securecodebox.persistence.defectdojo.config.DefectDojoConfig;
 import io.securecodebox.persistence.defectdojo.models.Finding;
 import io.securecodebox.persistence.models.Scan;
-<<<<<<< HEAD
 
 import java.util.List;
 
-=======
 /**
  *  Defines a general strategy pattern interface used to implement different strategies for importing results into OWASP DefectDojo.
  */
->>>>>>> 0257ddaa
 public interface Strategy {
   void init(DefectDojoConfig defectDojoConfig);
 
