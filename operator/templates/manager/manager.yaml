--- conflicted
+++ resolved
@@ -15,18 +15,15 @@
       labels:
         control-plane: securecodebox-controller-manager
     spec:
-<<<<<<< HEAD
       {{- if .Values.customCACertificate.existingCertificate }}
       volumes:
         - name: ca-certificate
           configMap:
             name: {{ .Values.customCACertificate.existingCertificate }}
       {{- end }}
-=======
       serviceAccountName: {{ .Values.serviceAccount.name }}
       securityContext:
         {{ .Values.podSecurityContext | toYaml | nindent 8 }}
->>>>>>> b08907ac
       containers:
         - command:
             - /manager
