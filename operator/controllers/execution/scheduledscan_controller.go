/*
Copyright 2020 iteratec GmbH.

Licensed under the Apache License, Version 2.0 (the "License");
you may not use this file except in compliance with the License.
You may obtain a copy of the License at

    http://www.apache.org/licenses/LICENSE-2.0

Unless required by applicable law or agreed to in writing, software
distributed under the License is distributed on an "AS IS" BASIS,
WITHOUT WARRANTIES OR CONDITIONS OF ANY KIND, either express or implied.
See the License for the specific language governing permissions and
limitations under the License.
*/

package controllers

import (
	"context"
	"fmt"
	"reflect"
	"regexp"
	"sort"
	"time"

	"github.com/go-logr/logr"
	metav1 "k8s.io/apimachinery/pkg/apis/meta/v1"
	"k8s.io/apimachinery/pkg/runtime"
	ctrl "sigs.k8s.io/controller-runtime"
	"sigs.k8s.io/controller-runtime/pkg/client"

	executionv1 "github.com/secureCodeBox/secureCodeBox/operator/apis/execution/v1"
)

var (
	ownerKey = ".metadata.controller"
	apiGVStr = executionv1.GroupVersion.String()
)

// ScheduledScanReconciler reconciles a ScheduledScan object
type ScheduledScanReconciler struct {
	client.Client
	Log    logr.Logger
	Scheme *runtime.Scheme
}

// +kubebuilder:rbac:groups=execution.securecodebox.io,resources=scheduledscans,verbs=get;list;watch;create;update;patch;delete
// +kubebuilder:rbac:groups=execution.securecodebox.io,resources=scheduledscans/status,verbs=get;update;patch
// +kubebuilder:rbac:groups=execution.securecodebox.io,resources=scans,verbs=get;list;create
// +kubebuilder:rbac:groups=execution.securecodebox.io,resources=scans/status,verbs=get

// Reconcile comapares the ScheduledScan Resource with the State of the Cluster and updates both accordingly
func (r *ScheduledScanReconciler) Reconcile(req ctrl.Request) (ctrl.Result, error) {
	ctx := context.Background()
	log := r.Log.WithValues("scheduledscan", req.NamespacedName)

	// get the ScheduledScan
	var scheduledScan executionv1.ScheduledScan
	if err := r.Get(ctx, req.NamespacedName, &scheduledScan); err != nil {
		// we'll ignore not-found errors, since they can't be fixed by an immediate
		// requeue (we'll need to wait for a new notification), and we can get them
		// on deleted requests.
		log.V(7).Info("Unable to fetch ScheduledScan")
		return ctrl.Result{}, client.IgnoreNotFound(err)
	}

	var childScans executionv1.ScanList
	if err := r.List(ctx, &childScans, client.InNamespace(req.Namespace), client.MatchingFields{ownerKey: req.Name}); err != nil {
		log.Error(err, "unable to list child Scans")
		return ctrl.Result{}, err
	}
	log.V(8).Info("Got Child Scans for ScheduledScan", "count", len(childScans.Items))

	// Get all completed (successful scans)
	completedScans := getScansWithState(childScans.Items, "Done")

	// Update Finding Summary of scan with the results of the latest successful Scan
	if len(completedScans) >= 1 {
		lastFindings := completedScans[len(completedScans)-1].Status.Findings
		if !reflect.DeepEqual(lastFindings, scheduledScan.Status.Findings) {
			log.V(4).Info("Updating ScheduledScans Findings as they appear to have changed")
			scheduledScan.Status.Findings = *lastFindings.DeepCopy()
			if err := r.Status().Update(ctx, &scheduledScan); err != nil {
				log.Error(err, "unable to update ScheduledScan status")
				return ctrl.Result{}, err
			}
		}
	}

	// Delete Old Failed Scans when exceeding the history limit
	var successfulHistoryLimit int32 = 3
	if scheduledScan.Spec.SuccessfulJobsHistoryLimit != nil {
		successfulHistoryLimit = *scheduledScan.Spec.SuccessfulJobsHistoryLimit
	}
	err := r.deleteOldScans(completedScans, successfulHistoryLimit)
	if err != nil {
		log.Error(err, "Failed to clean up old scan")
		return ctrl.Result{}, err
	}

	// Delete Old Failed Scans when exceeding the history limit
	failedScans := getScansWithState(childScans.Items, "Errored")
	var failedHistoryLimit int32 = 1
	if scheduledScan.Spec.FailedJobsHistoryLimit != nil {
		failedHistoryLimit = *scheduledScan.Spec.FailedJobsHistoryLimit
	}
	err = r.deleteOldScans(failedScans, failedHistoryLimit)
	if err != nil {
		log.Error(err, "Failed to clean up old scan")
		return ctrl.Result{}, err
	}

	// Calculate the next schedule
	var nextSchedule time.Time
	if scheduledScan.Status.LastScheduleTime != nil {
		nextSchedule = scheduledScan.Status.LastScheduleTime.Add(scheduledScan.Spec.Interval.Duration)
	} else {
		nextSchedule = time.Now().Add(-1 * time.Second)
	}

	// check if it is time to start the next Scan
	if !time.Now().Before(nextSchedule) {
		// Include only *.securecodebox.io/* annotations, to not confuse other automated tools setting their annotations
		var scbAnnotations = map[string]string{}
		var scbOwnedAnnotationRegex = regexp.MustCompile("^.*\\.securecodebox\\.io/.*$")
		for key, value := range scheduledScan.Annotations {
			if scbOwnedAnnotationRegex.MatchString(key) {
				scbAnnotations[key] = value
			}
		}

		// It's time!
		var scan = &executionv1.Scan{
			ObjectMeta: metav1.ObjectMeta{
				Namespace:   scheduledScan.Namespace,
				Labels:      scheduledScan.ObjectMeta.GetLabels(),
<<<<<<< HEAD
				Annotations: scbAnnotations,
=======
				Annotations: getAnnotationsForScan(scheduledScan),
>>>>>>> 3f22b172
			},
			Spec: *scheduledScan.Spec.ScanSpec.DeepCopy(),
		}
		scan.Name = fmt.Sprintf("%s-%d", scheduledScan.Name, nextSchedule.Unix())
		if err := ctrl.SetControllerReference(&scheduledScan, scan, r.Scheme); err != nil {
			log.Error(err, "Unable to set owner reference on Scan")
			return ctrl.Result{}, err
		}

		if err := r.Create(ctx, scan); err != nil {
			log.Error(err, "Unable to create Scan for ScheduledScan")
			return ctrl.Result{}, err
		}

		var now metav1.Time = metav1.Now()
		scheduledScan.Status.LastScheduleTime = &now
		if err := r.Status().Update(ctx, &scheduledScan); err != nil {
			log.Error(err, "Unable to update ScheduledScan status")
			return ctrl.Result{}, err
		}

		// Recalculate next schedule
		nextSchedule = time.Now().Add(scheduledScan.Spec.Interval.Duration)
	}

	return ctrl.Result{RequeueAfter: nextSchedule.Sub(time.Now())}, nil
}

// Copy over securecodebox.io annotations from the scheduledScan to the created scan
func getAnnotationsForScan(scheduledScan executionv1.ScheduledScan) map[string]string {
	annotations := map[string]string{}

	if scheduledScan.Annotations == nil {
		return annotations
	}

	re := regexp.MustCompile(`.*securecodebox\.io/.*`)
	for key, value := range scheduledScan.Annotations {
		if matches := re.MatchString(key); matches {
			annotations[key] = value
		}
	}

	return annotations
}

// Returns a sorted list of scans with a matching state
func getScansWithState(scans []executionv1.Scan, state string) []executionv1.Scan {
	// Get a sorted list of scans.
	var newScans []executionv1.Scan
	for _, scan := range scans {
		if scan.Status.State == state {
			newScans = append(newScans, scan)
		}
	}
	sort.Slice(newScans, func(i, j int) bool {
		return newScans[i].ObjectMeta.CreationTimestamp.Before(&newScans[j].ObjectMeta.CreationTimestamp)
	})

	return newScans
}

// DeleteOldScans when exceeding the history limit
func (r *ScheduledScanReconciler) deleteOldScans(scans []executionv1.Scan, maxCount int32) error {
	for i, scan := range scans {
		if int32(i) >= int32(len(scans))-maxCount {
			break
		}
		if err := r.Delete(context.Background(), &scan, client.PropagationPolicy(metav1.DeletePropagationBackground)); (err) != nil {
			return err
		}
	}

	return nil
}

// SetupWithManager sets up the controller and initializes every thing it needs
func (r *ScheduledScanReconciler) SetupWithManager(mgr ctrl.Manager) error {
	if err := mgr.GetFieldIndexer().IndexField(&executionv1.Scan{}, ownerKey, func(rawObj runtime.Object) []string {
		// grab the job object, extract the owner...
		scan := rawObj.(*executionv1.Scan)
		owner := metav1.GetControllerOf(scan)
		if owner == nil {
			return nil
		}
		// ...make sure it's a Scan belonging to a Target...
		if owner.APIVersion != apiGVStr || owner.Kind != "ScheduledScan" {
			return nil
		}

		// ...and if so, return it
		return []string{owner.Name}
	}); err != nil {
		return err
	}

	return ctrl.NewControllerManagedBy(mgr).
		For(&executionv1.ScheduledScan{}).
		Owns(&executionv1.Scan{}).
		Complete(r)
}<|MERGE_RESOLUTION|>--- conflicted
+++ resolved
@@ -121,25 +121,12 @@
 
 	// check if it is time to start the next Scan
 	if !time.Now().Before(nextSchedule) {
-		// Include only *.securecodebox.io/* annotations, to not confuse other automated tools setting their annotations
-		var scbAnnotations = map[string]string{}
-		var scbOwnedAnnotationRegex = regexp.MustCompile("^.*\\.securecodebox\\.io/.*$")
-		for key, value := range scheduledScan.Annotations {
-			if scbOwnedAnnotationRegex.MatchString(key) {
-				scbAnnotations[key] = value
-			}
-		}
-
 		// It's time!
 		var scan = &executionv1.Scan{
 			ObjectMeta: metav1.ObjectMeta{
 				Namespace:   scheduledScan.Namespace,
 				Labels:      scheduledScan.ObjectMeta.GetLabels(),
-<<<<<<< HEAD
-				Annotations: scbAnnotations,
-=======
 				Annotations: getAnnotationsForScan(scheduledScan),
->>>>>>> 3f22b172
 			},
 			Spec: *scheduledScan.Spec.ScanSpec.DeepCopy(),
 		}
