--- conflicted
+++ resolved
@@ -14,7 +14,6 @@
   # image.pullPolicy -- Image pull policy
   pullPolicy: Always
 
-<<<<<<< HEAD
 # -- Setup for Custom CA certificates. These are automatically mounted into every secureCodeBox component (lurcher, parser & hooks).
 # Requires that every namespace has a configmap with the CA certificate(s)
 customCACertificate:
@@ -22,8 +21,6 @@
   existingCertificate: ca-certs
   # -- key in the configmap holding the certificate(s)
   certificate: "public.crt"
-
-=======
 
 serviceAccount:
   # -- Name of the serviceAccount the operator uses to talk to the k8s api
@@ -34,7 +31,6 @@
   labels: {}
 
 # -- Sets the securityContext on the operators container level. See: https://kubernetes.io/docs/tasks/configure-pod-container/security-context/#set-the-security-context-for-a-pod
->>>>>>> b08907ac
 securityContext:
   # securityContext.runAsNonRoot -- Enforces that the Operator image is run as a non root user
   runAsNonRoot: true
