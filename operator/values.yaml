# Default values for operator.
# This is a YAML-formatted file.
# Declare variables to be passed into your templates.

# telemetryEnabled -- The Operator sends anonymous telemetry data, to give the team an overview how much the secureCodeBox is used. Find out more at https://www.securecodebox.io/telemetry
telemetryEnabled: true

image:
<<<<<<< HEAD
  repository: docker.io/securecodebox/operator
  # image.tag -- defaults to the charts version
=======
  # image.repository -- The operator image repository
  repository: docker.io/scbexperimental/operator
  # image.tag -- Parser image tag
  # @default -- defaults to the charts version
>>>>>>> a68b475c
  tag: null
  # image.pullPolicy -- Image pull policy
  pullPolicy: Always

lurcher:
  image:
<<<<<<< HEAD
    repository: docker.io/securecodebox/lurcher
    # lurcher.image.tag -- defaults to the charts version
=======
    # lurcher.image.repository -- The operator image repository
    repository: docker.io/scbexperimental/lurcher
    # lurcher.image.tag -- Parser image tag
    # @default -- defaults to the charts version
>>>>>>> a68b475c
    tag: null
    # lurcher.image.pullPolicy -- Image pull policy
    pullPolicy: IfNotPresent

minio:
  # minio.enabled Enable this to use minio as storage backend instead of a cloud bucket provider like AWS S3, Google Cloud Storage, DigitalOcean Spaces etc.
  enabled: true
  defaultBucket:
    enabled: true
    name: "securecodebox"

# Config for external s3 systems
s3:
  # s3.enabled Enable this and disable minio if you want to directly connect agains AWS S3, Google Cloud Storage, DigitalOcean Spaces etc.
  enabled: false
  endpoint: "fra1.digitaloceanspaces.com"
  bucket: "my-bucket"
  # Implicit 443. You probably only need to change this when the system uses a non default port
  port: null
  # Name to a k8s secret in the same namespace as this release with credentials to the s3 bucket
  # By default this assumes to have 'accesskey' and 'secretkey' as attributes
  # Example creation via kubectl:
  # kubectl create secret generic my-secret --from-literal=accessKey="******" --from-literal=secretKey="******"
  keySecret: my-secret
  # Names to the attributes in the s3 secret
  secretAttributeNames:
    accesskey: accesskey
    secretkey: secretkey

#
# Config for the operator ressource limits
#
# resources -- CPU/memory resource requests/limits (see: https://kubernetes.io/docs/tasks/configure-pod-container/assign-memory-resource/, https://kubernetes.io/docs/tasks/configure-pod-container/assign-cpu-resource/)
resources:
  limits:
    cpu: 100m
    memory: 30Mi
  requests:
    cpu: 100m
    memory: 20Mi<|MERGE_RESOLUTION|>--- conflicted
+++ resolved
@@ -6,30 +6,20 @@
 telemetryEnabled: true
 
 image:
-<<<<<<< HEAD
+  # image.repository -- The operator image repository
   repository: docker.io/securecodebox/operator
-  # image.tag -- defaults to the charts version
-=======
-  # image.repository -- The operator image repository
-  repository: docker.io/scbexperimental/operator
   # image.tag -- Parser image tag
   # @default -- defaults to the charts version
->>>>>>> a68b475c
   tag: null
   # image.pullPolicy -- Image pull policy
   pullPolicy: Always
 
 lurcher:
   image:
-<<<<<<< HEAD
+    # lurcher.image.repository -- The operator image repository
     repository: docker.io/securecodebox/lurcher
-    # lurcher.image.tag -- defaults to the charts version
-=======
-    # lurcher.image.repository -- The operator image repository
-    repository: docker.io/scbexperimental/lurcher
     # lurcher.image.tag -- Parser image tag
     # @default -- defaults to the charts version
->>>>>>> a68b475c
     tag: null
     # lurcher.image.pullPolicy -- Image pull policy
     pullPolicy: IfNotPresent
