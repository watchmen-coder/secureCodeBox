version: '2.1'
services:
  juice-shop:
    image: bkimminich/juice-shop
    ports:
      - 3000:3000
    networks:
      - frontend
  bodgeit:
    image: securecodebox/bodgeit
    ports:
      - 8081:8080
    networks:
      - frontend
  nginx:
    image: nginx:1.17-alpine
    ports:
      - 8111:80
    networks:
      - frontend
<<<<<<< HEAD
  old-wordpress:
    image: securecodebox/old-wordpress:4.0
    restart: always
    ports:
      - 8000:80
=======
  ssh-service:
    image: securecodebox/dummy-ssh
    networks:
      - frontend
>>>>>>> 81612c91
  unsafe-https:
    image: securecodebox/unsafe-https
    networks:
      - frontend<|MERGE_RESOLUTION|>--- conflicted
+++ resolved
@@ -18,18 +18,15 @@
       - 8111:80
     networks:
       - frontend
-<<<<<<< HEAD
   old-wordpress:
     image: securecodebox/old-wordpress:4.0
     restart: always
     ports:
       - 8000:80
-=======
   ssh-service:
     image: securecodebox/dummy-ssh
     networks:
       - frontend
->>>>>>> 81612c91
   unsafe-https:
     image: securecodebox/unsafe-https
     networks:
