--- conflicted
+++ resolved
@@ -1,4 +1,4 @@
-version: "2.1"
+version: '2.1'
 services:
   juice-shop:
     image: bkimminich/juice-shop
@@ -18,15 +18,12 @@
       - 8111:80
     networks:
       - frontend
-<<<<<<< HEAD
   old-wordpress:
     image: securecodebox/old-wordpress:4.0
     restart: always
     ports:
       - 8000:80
-=======
   unsafe-https:
     image: securecodebox/unsafe-https
->>>>>>> 8bbb68fa
     networks:
       - frontend